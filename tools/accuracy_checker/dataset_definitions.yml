--- conflicted
+++ resolved
@@ -740,7 +740,6 @@
       masks_dir: free_form_masks/masks_2k
     annotation: inpainting_voc12_masks2k.pickle
 
-<<<<<<< HEAD
   - name: mrlEyes_2018_01
     annotation_conversion:
       converter: mrlEyes_2018_01
@@ -748,7 +747,6 @@
     annotation: mrlEyes_2018_01.pickle
     dataset_meta: mrlEyes_2018_01.json
     data_source: mrlEyes_2018_01
-=======
   - name: ms_coco_style_transfer
     data_source: val2017
     annotation_conversion:
@@ -760,5 +758,4 @@
         presenter: print_vector
       - type: ssim
         presenter: print_vector
-    annotation: style_trasfer_val2017.pickle
->>>>>>> 26a84ba5
+    annotation: style_trasfer_val2017.pickle