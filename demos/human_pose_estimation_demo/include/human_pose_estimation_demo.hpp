--- conflicted
+++ resolved
@@ -17,14 +17,8 @@
 static const char performance_counter_message[] = "Optional. Enable per-layer performance report.";
 static const char no_show_processed_video[] = "Optional. Do not show processed video.";
 static const char raw_output_message[] = "Optional. Output inference results as raw values.";
-
-<<<<<<< HEAD
-/// @brief Message list of monitors to show
 static const char utilization_monitors_message[] = "Optional. List of monitors to show initially.";
 
-/// @brief Defines flag for showing help message <br>
-=======
->>>>>>> 70759957
 DEFINE_bool(h, false, help_message);
 DEFINE_string(i, "cam", video_message);
 DEFINE_string(m, "", human_pose_estimation_model_message);
@@ -32,9 +26,6 @@
 DEFINE_bool(pc, false, performance_counter_message);
 DEFINE_bool(no_show, false, no_show_processed_video);
 DEFINE_bool(r, false, raw_output_message);
-
-/// \brief Define a flag to show monitors<br>
-/// It is an optional parameter
 DEFINE_string(u, "", utilization_monitors_message);
 
 /**
