--- conflicted
+++ resolved
@@ -4,28 +4,17 @@
 
 * `text-detection-0002`, which is a detection network for finding text.
 * `text-recognition-0012`, which is a recognition network for recognizing text.
-<<<<<<< HEAD
 * `handwritten-score-recognition-0001`, which is a recognition network for recognizing handwritten score marks like `<digit>` or `<digit>.<digit>`.
 
-For more information about the pre-trained models, refer to the [Open Model Zoo](https://github.com/opencv/open_model_zoo/blob/master/intel_models/index.md) repository on GitHub*.
-=======
-
 For more information about the pre-trained models, refer to the [Open Model Zoo](https://github.com/opencv/open_model_zoo/tree/2019/intel_models/index.md) repository on GitHub*.
->>>>>>> 2868bedb
 
 ## How It Works
 
 On the start-up, the application reads command line parameters and loads one network to the Inference Engine for execution. Upon getting an image, it performs inference of text detection and prints the result as four points (`x1`, `y1`), (`x2`, `y2`), (`x3`, `y3`), (`x4`, `y4`) for each text bounding box.
 
-<<<<<<< HEAD
-If text recognition model is provided, the sample prints recognized text as well.  
-
-> **NOTE**: By default, Inference Engine samples and demos expect input with BGR channels order. If you trained your model to work with RGB order, you need to manually rearrange the default channels order in the sample or demo application or reconvert your model using the Model Optimizer tool with `--reverse_input_channels` argument specified. For more information about the argument, refer to **When to Specify Input Shapes** section of [Converting a Model Using General Conversion Parameters](./docs/MO_DG/prepare_model/convert_model/Converting_Model_General.md).
-=======
 If text recognition model is provided, the demo prints recognized text as well.  
 
 > **NOTE**: By default, Open Model Zoo demos expect input with BGR channels order. If you trained your model to work with RGB order, you need to manually rearrange the default channels order in the demo application or reconvert your model using the Model Optimizer tool with `--reverse_input_channels` argument specified. For more information about the argument, refer to **When to Specify Input Shapes** section of [Converting a Model Using General Conversion Parameters](https://docs.openvinotoolkit.org/2019_R1/_docs_MO_DG_prepare_model_convert_model_Converting_Model_General.html).
->>>>>>> 2868bedb
 
 ## Running
 
@@ -40,11 +29,8 @@
     -i "<path>"                  Required. Path to an image or video file, to a text file with paths to images, or to a webcamera device node (for example, /dev/video0).
     -m_td "<path>"               Required. Path to the Text Detection model (.xml) file.
     -m_tr "<path>"               Required. Path to the Text Recognition model (.xml) file.
-<<<<<<< HEAD
     -m_tr_ss "<value>"           Optional. Symbols set for Text Recognition model.
     -cc                          Optional. If it is true, then in case of absence of Text Detector, Text Reconition model will take a central image crop as an input, but not full frame. By default, it is false.
-=======
->>>>>>> 2868bedb
     -w_td "<value>"              Optional. Input image width for Text Detection model.
     -h_td "<value>"              Optional. Input image height for Text Detection model.
     -thr "<value>"               Optional. Specify a recognition confidence threshold. Text detection candidates with text recognition confidence below specified threshold are rejected.
@@ -62,15 +48,9 @@
 
 Running the application with the empty list of options yields the usage message given above and an error message.
 
-<<<<<<< HEAD
-To run the sample, you can use public or pre-trained models. To download the pre-trained models, use the OpenVINO [Model Downloader](https://github.com/opencv/open_model_zoo/tree/2018/model_downloader) or go to [https://download.01.org/opencv/](https://download.01.org/opencv/).
-
-> **NOTE**: Before running the sample with a trained model, make sure the model is converted to the Inference Engine format (\*.xml + \*.bin) using the [Model Optimizer tool](./docs/MO_DG/Deep_Learning_Model_Optimizer_DevGuide.md).
-=======
 To run the demo, you can use public or pre-trained models. To download the pre-trained models, use the OpenVINO [Model Downloader](https://github.com/opencv/open_model_zoo/tree/2019/model_downloader) or go to [https://download.01.org/opencv/](https://download.01.org/opencv/).
 
 > **NOTE**: Before running the demo with a trained model, make sure the model is converted to the Inference Engine format (\*.xml + \*.bin) using the [Model Optimizer tool](https://docs.openvinotoolkit.org/2019_R1/_docs_MO_DG_Deep_Learning_Model_Optimizer_DevGuide.html).
->>>>>>> 2868bedb
 
 For example, use the following command line command to run the application:
 ```sh
@@ -84,12 +64,6 @@
 The demo uses OpenCV to display the resulting frame with detections rendered as bounding boxes and text.
 
 ## See Also
-<<<<<<< HEAD
-* [Using Inference Engine Samples](./docs/IE_DG/Samples_Overview.md)
-* [Model Optimizer](./docs/MO_DG/Deep_Learning_Model_Optimizer_DevGuide.md)
-* [Model Downloader](https://github.com/opencv/open_model_zoo/tree/2018/model_downloader)
-=======
 * [Using Open Model Zoo demos](https://github.com/opencv/open_model_zoo/tree/2019/demos/README.md)
 * [Model Optimizer](https://docs.openvinotoolkit.org/2019_R1/_docs_MO_DG_Deep_Learning_Model_Optimizer_DevGuide.html)
-* [Model Downloader](https://github.com/opencv/open_model_zoo/tree/2019/model_downloader)
->>>>>>> 2868bedb
+* [Model Downloader](https://github.com/opencv/open_model_zoo/tree/2019/model_downloader)