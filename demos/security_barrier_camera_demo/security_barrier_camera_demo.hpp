// Copyright (C) 2018-2019 Intel Corporation
// SPDX-License-Identifier: Apache-2.0
//

#pragma once

#include <string>
#include <vector>
#include <gflags/gflags.h>
#include <iostream>

static const char help_message[] = "Print a usage message.";
static const char video_message[] = "Required for video or image files input. Path to video or image files.";
static const char detection_model_message[] = "Required. Path to the Vehicle and License Plate Detection model .xml file.";
static const char vehicle_attribs_model_message[] = "Optional. Path to the Vehicle Attributes model .xml file.";
static const char lpr_model_message[] = "Optional. Path to the License Plate Recognition model .xml file.";
static const char target_device_message[] = "Optional. Specify the target device for Vehicle Detection "\
                                            "(the list of available devices is shown below). Default value is CPU. " \
                                            "Use \"-d HETERO:<comma-separated_devices_list>\" format to specify HETERO plugin. " \
                                            "The application looks for a suitable plugin for the specified device.";
static const char target_device_message_vehicle_attribs[] = "Optional. Specify the target device for Vehicle Attributes "\
                                                            "(the list of available devices is shown below). Default value is CPU. " \
                                                            "Use \"-d HETERO:<comma-separated_devices_list>\" format to specify HETERO plugin. " \
                                                            "The application looks for a suitable plugin for the specified device.";
static const char target_device_message_lpr[] = "Optional. Specify the target device for License Plate Recognition "\
                                                "(the list of available devices is shown below). Default value is CPU. " \
                                                "Use \"-d HETERO:<comma-separated_devices_list>\" format to specify HETERO plugin. " \
                                                "The application looks for a suitable plugin for the specified device.";
static const char performance_counter_message[] = "Optional. Enables per-layer performance statistics.";
static const char raw_output_message[] = "Optional. Output inference results as raw values.";
static const char thresh_output_message[] = "Optional. Probability threshold for vehicle and license plate detections.";
static const char custom_cldnn_message[] = "Required for GPU custom kernels. "\
                                           "Absolute path to an .xml file with the kernels description.";
static const char custom_cpu_library_message[] = "Required for CPU custom layers. " \
                                                 "Absolute path to a shared library with the kernels implementation.";
static const char no_show_processed_video[] = "Optional. Do not show processed video.";
static const char input_resizable_message[] = "Optional. Enable resizable input with support of ROI crop and auto resize.";
static const char ninfer_request_message[] = "Optional. Number of infer requests. 0 sets the number of infer requests equal to the number of inputs.";
static const char num_cameras[] = "Required for web camera input. Maximum number of processed camera inputs (web cameras).";
static const char fpga_device_ids_message[] = "Optional. Specify FPGA device IDs (0,1,n).";
static const char loop_video_output_message[] = "Optional. Enable playing video on a loop.";
static const char input_queue_size[] = "Optional. Number of allocated frames. It is a multiplier of the number of inputs.";
static const char ninputs_message[] = "Optional. Specify the number of channels generated from provided inputs (with -i and -nc keys). "\
                                      "For example, if only one camera is provided, but -ni is set to 2, the demo will process frames as if they are captured from two cameras. "\
                                      "0 sets the number of input channels equal to the number of provided inputs.";
static const char fps[] = "Optional. Set the playback speed not faster than the specified FPS. 0 removes the upper bound.";
static const char worker_threads[] = "Optional. Set the number of threads including the main thread a Worker class will use.";
static const char display_resolution_message[] = "Optional. Specify the maximum output window resolution.";
static const char use_tag_scheduler_message[] = "Required for HDDL plugin only. "
                                                "If not set, the performance on Intel(R) Movidius(TM) X VPUs will not be optimal. "
                                                "Running each network on a set of Intel(R) Movidius(TM) X VPUs with a specific tag. "
                                                "You must specify the number of VPUs for each network in the hddl_service.config file. "
                                                "Refer to the corresponding README file for more information.";
static const char infer_num_threads_message[] = "Optional. Number of threads to use for inference on the CPU "
                                                "(including HETERO and MULTI cases).";
static const char infer_num_streams_message[] = "Optional. Number of streams to use for inference on the CPU or/and GPU in throughput mode "
                                                "(for HETERO and MULTI device cases use format <device1>:<nstreams1>,<device2>:<nstreams2> or just <nstreams>)";

<<<<<<< HEAD
/// @brief Message list of monitors to show
static const char utilization_monitors_message[] = "Optional. List of monitors to show initially.";

/// \brief Define flag for showing help message <br>
=======
>>>>>>> 70759957
DEFINE_bool(h, false, help_message);
DEFINE_string(i, "", video_message);
DEFINE_string(m, "", detection_model_message);
DEFINE_string(m_va, "", vehicle_attribs_model_message);
DEFINE_string(m_lpr, "", lpr_model_message);
DEFINE_string(d, "CPU", target_device_message);
DEFINE_string(d_va, "CPU", target_device_message_vehicle_attribs);
DEFINE_string(d_lpr, "CPU", target_device_message_lpr);
DEFINE_bool(pc, false, performance_counter_message);
DEFINE_bool(r, false, raw_output_message);
DEFINE_double(t, 0.5, thresh_output_message);
DEFINE_string(c, "", custom_cldnn_message);
DEFINE_string(l, "", custom_cpu_library_message);
DEFINE_bool(no_show, false, no_show_processed_video);
DEFINE_bool(auto_resize, false, input_resizable_message);
DEFINE_uint32(nireq, 0, ninfer_request_message);
DEFINE_uint32(nc, 0, num_cameras);
DEFINE_string(fpga_device_ids, "", fpga_device_ids_message);
DEFINE_bool(loop_video, false, loop_video_output_message);
DEFINE_uint32(n_iqs, 3, input_queue_size);
DEFINE_uint32(ni, 0, ninputs_message);
DEFINE_uint32(fps, 0, fps);
DEFINE_uint32(n_wt, 1, worker_threads);
DEFINE_string(display_resolution, "1920x1080", display_resolution_message);
DEFINE_bool(tag, false, use_tag_scheduler_message);
DEFINE_uint32(nthreads, 0, infer_num_threads_message);
DEFINE_string(nstreams, "", infer_num_streams_message);

/// \brief Define a flag to show monitors<br>
/// It is an optional parameter
DEFINE_string(u, "", utilization_monitors_message);

/**
* \brief This function show a help message
*/
void showUsage() {
    std::cout << std::endl;
    std::cout << "interactive_vehicle_detection [OPTION]" << std::endl;
    std::cout << "Options:" << std::endl;
    std::cout << std::endl;
    std::cout << "    -h                         " << help_message << std::endl;
    std::cout << "    -i \"<path1>\" \"<path2>\"     " << video_message << std::endl;
    std::cout << "    -m \"<path>\"                " << detection_model_message << std::endl;
    std::cout << "    -m_va \"<path>\"             " << vehicle_attribs_model_message << std::endl;
    std::cout << "    -m_lpr \"<path>\"            " << lpr_model_message << std::endl;
    std::cout << "      -l \"<absolute_path>\"     " << custom_cpu_library_message << std::endl;
    std::cout << "          Or" << std::endl;
    std::cout << "      -c \"<absolute_path>\"     " << custom_cldnn_message << std::endl;
    std::cout << "    -d \"<device>\"              " << target_device_message << std::endl;
    std::cout << "    -d_va \"<device>\"           " << target_device_message_vehicle_attribs << std::endl;
    std::cout << "    -d_lpr \"<device>\"          " << target_device_message_lpr << std::endl;
    std::cout << "    -pc                        " << performance_counter_message << std::endl;
    std::cout << "    -r                         " << raw_output_message << std::endl;
    std::cout << "    -t                         " << thresh_output_message << std::endl;
    std::cout << "    -no_show                   " << no_show_processed_video << std::endl;
    std::cout << "    -auto_resize               " << input_resizable_message << std::endl;
    std::cout << "    -nireq                     " << ninfer_request_message << std::endl;
    std::cout << "    -nc                        " << num_cameras << std::endl;
    std::cout << "    -fpga_device_ids           " << fpga_device_ids_message << std::endl;
    std::cout << "    -loop_video                " << loop_video_output_message << std::endl;
    std::cout << "    -n_iqs                     " << input_queue_size << std::endl;
    std::cout << "    -ni                        " << ninputs_message << std::endl;
    std::cout << "    -fps                       " << fps << std::endl;
    std::cout << "    -n_wt                      " << worker_threads << std::endl;
    std::cout << "    -display_resolution        " << display_resolution_message << std::endl;
    std::cout << "    -tag                       " << use_tag_scheduler_message << std::endl;
    std::cout << "    -nstreams \"<integer>\"      " << infer_num_streams_message << std::endl;
    std::cout << "    -nthreads \"<integer>\"      " << infer_num_threads_message << std::endl;
    std::cout << "    -u                         " << utilization_monitors_message << std::endl;
}<|MERGE_RESOLUTION|>--- conflicted
+++ resolved
@@ -55,14 +55,8 @@
                                                 "(including HETERO and MULTI cases).";
 static const char infer_num_streams_message[] = "Optional. Number of streams to use for inference on the CPU or/and GPU in throughput mode "
                                                 "(for HETERO and MULTI device cases use format <device1>:<nstreams1>,<device2>:<nstreams2> or just <nstreams>)";
-
-<<<<<<< HEAD
-/// @brief Message list of monitors to show
 static const char utilization_monitors_message[] = "Optional. List of monitors to show initially.";
 
-/// \brief Define flag for showing help message <br>
-=======
->>>>>>> 70759957
 DEFINE_bool(h, false, help_message);
 DEFINE_string(i, "", video_message);
 DEFINE_string(m, "", detection_model_message);
@@ -90,9 +84,6 @@
 DEFINE_bool(tag, false, use_tag_scheduler_message);
 DEFINE_uint32(nthreads, 0, infer_num_threads_message);
 DEFINE_string(nstreams, "", infer_num_streams_message);
-
-/// \brief Define a flag to show monitors<br>
-/// It is an optional parameter
 DEFINE_string(u, "", utilization_monitors_message);
 
 /**
