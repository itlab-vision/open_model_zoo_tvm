/*
// Copyright (C) 2018-2020 Intel Corporation
//
// Licensed under the Apache License, Version 2.0 (the "License");
// you may not use this file except in compliance with the License.
// You may obtain a copy of the License at
//
//      http://www.apache.org/licenses/LICENSE-2.0
//
// Unless required by applicable law or agreed to in writing, software
// distributed under the License is distributed on an "AS IS" BASIS,
// WITHOUT WARRANTIES OR CONDITIONS OF ANY KIND, either express or implied.
// See the License for the specific language governing permissions and
// limitations under the License.
*/

/**
* \brief The entry point for the Inference Engine object_detection_demo_ssd_async demo application
* \file object_detection_demo_ssd_async/main.cpp
* \example object_detection_demo_ssd_async/main.cpp
*/

#include <iostream>
#include <vector>
#include <string>

#include <monitors/presenter.h>
#include <samples/ocv_common.hpp>
#include <samples/args_helper.hpp>
#include <samples/slog.hpp>
#include <samples/images_capture.h>
#include <samples/default_flags.hpp>
#include <samples/performance_metrics.hpp>
#include <unordered_map>
#include <gflags/gflags.h>

<<<<<<< HEAD
#include <iostream>

#include <samples/performance_metrics.hpp>

#include "pipelines/async_pipeline.h"
#include "pipelines/config_factory.h"
#include "pipelines/metadata.h"
#include "models/detection_model_yolo.h"
#include "models/detection_model_ssd.h"
#include "models/detection_model_retinaface.h"
=======
#include <pipelines/async_pipeline.h>
#include <pipelines/config_factory.h>
#include <pipelines/metadata.h>
#include <models/detection_model_faceboxes.h>
#include <models/detection_model_yolo.h>
#include <models/detection_model_ssd.h>
>>>>>>> fe540d4f

static const char help_message[] = "Print a usage message.";
static const char at_message[] = "Required. Architecture type: ssd or yolo";
static const char model_message[] = "Required. Path to an .xml file with a trained model.";
static const char target_device_message[] = "Optional. Specify the target device to infer on (the list of available devices is shown below). "
"Default value is CPU. Use \"-d HETERO:<comma-separated_devices_list>\" format to specify HETERO plugin. "
"The demo will look for a suitable plugin for a specified device.";
static const char labels_message[] = "Optional. Path to a file with labels mapping.";
static const char performance_counter_message[] = "Optional. Enables per-layer performance report.";
static const char custom_cldnn_message[] = "Required for GPU custom kernels. "
"Absolute path to the .xml file with the kernel descriptions.";
static const char custom_cpu_library_message[] = "Required for CPU custom layers. "
"Absolute path to a shared library with the kernel implementations.";
static const char thresh_output_message[] = "Optional. Probability threshold for detections.";
static const char raw_output_message[] = "Optional. Inference results as raw values.";
static const char input_resizable_message[] = "Optional. Enables resizable input with support of ROI crop & auto resize.";
static const char nireq_message[] = "Optional. Number of infer requests. If this option is omitted, number of infer requests is determined automatically.";
static const char num_threads_message[] = "Optional. Number of threads.";
static const char num_streams_message[] = "Optional. Number of streams to use for inference on the CPU or/and GPU in "
"throughput mode (for HETERO and MULTI device cases use format "
"<device1>:<nstreams1>,<device2>:<nstreams2> or just <nstreams>)";
static const char no_show_processed_video[] = "Optional. Do not show processed video.";
static const char utilization_monitors_message[] = "Optional. List of monitors to show initially.";
static const char iou_thresh_output_message[] = "Optional. Filtering intersection over union threshold for overlapping boxes (YOLOv3 only).";
static const char yolo_af_message[] = "Optional. Use advanced postprocessing/filtering algorithm for YOLO.";

DEFINE_bool(h, false, help_message);
DEFINE_string(at, "", at_message);
DEFINE_string(i, "", input_message);
DEFINE_string(m, "", model_message);
DEFINE_string(d, "CPU", target_device_message);
DEFINE_string(labels, "", labels_message);
DEFINE_bool(pc, false, performance_counter_message);
DEFINE_string(c, "", custom_cldnn_message);
DEFINE_string(l, "", custom_cpu_library_message);
DEFINE_bool(r, false, raw_output_message);
DEFINE_double(t, 0.5, thresh_output_message);
DEFINE_double(iou_t, 0.4, iou_thresh_output_message);
DEFINE_bool(auto_resize, false, input_resizable_message);
DEFINE_uint32(nireq, 0, nireq_message);
DEFINE_uint32(nthreads, 0, num_threads_message);
DEFINE_string(nstreams, "", num_streams_message);
DEFINE_bool(loop, false, loop_message);
DEFINE_bool(no_show, false, no_show_processed_video);
DEFINE_string(u, "", utilization_monitors_message);
DEFINE_bool(yolo_af, false, yolo_af_message);

/**
* \brief This function shows a help message
*/
static void showUsage() {
    std::cout << std::endl;
    std::cout << "object_detection_demo [OPTION]" << std::endl;
    std::cout << "Options:" << std::endl;
    std::cout << std::endl;
    std::cout << "    -h                        " << help_message << std::endl;
<<<<<<< HEAD
    std::cout << "    -i \"<path>\"               " << video_message << std::endl;
    std::cout << "    -at \"<type>\"              " << at_message << std::endl;
=======
    std::cout << "    -at \"<type>\"              " << at_message << std::endl;
    std::cout << "    -i \"<path>\"               " << input_message << std::endl;
>>>>>>> fe540d4f
    std::cout << "    -m \"<path>\"               " << model_message << std::endl;
    std::cout << "      -l \"<absolute_path>\"    " << custom_cpu_library_message << std::endl;
    std::cout << "          Or" << std::endl;
    std::cout << "      -c \"<absolute_path>\"    " << custom_cldnn_message << std::endl;
    std::cout << "    -d \"<device>\"             " << target_device_message << std::endl;
    std::cout << "    -labels \"<path>\"          " << labels_message << std::endl;
    std::cout << "    -pc                       " << performance_counter_message << std::endl;
    std::cout << "    -r                        " << raw_output_message << std::endl;
    std::cout << "    -t                        " << thresh_output_message << std::endl;
    std::cout << "    -auto_resize              " << input_resizable_message << std::endl;
    std::cout << "    -nireq \"<integer>\"        " << nireq_message << std::endl;
    std::cout << "    -nthreads \"<integer>\"     " << num_threads_message << std::endl;
    std::cout << "    -nstreams                 " << num_streams_message << std::endl;
    std::cout << "    -loop                     " << loop_message << std::endl;
    std::cout << "    -no_show                  " << no_show_processed_video << std::endl;
    std::cout << "    -u                        " << utilization_monitors_message << std::endl;
    std::cout << "    -yolo_af                  " << yolo_af_message << std::endl;
}


bool ParseAndCheckCommandLine(int argc, char *argv[]) {
    // ---------------------------Parsing and validation of input args--------------------------------------
    gflags::ParseCommandLineNonHelpFlags(&argc, &argv, true);
    if (FLAGS_h) {
        showUsage();
        showAvailableDevices();
        return false;
    }
    slog::info << "Parsing input parameters" << slog::endl;

    if (FLAGS_i.empty()) {
        throw std::logic_error("Parameter -i is not set");
    }

    if (FLAGS_m.empty()) {
        throw std::logic_error("Parameter -m is not set");
    }

    if (FLAGS_at.empty()) {
        throw std::logic_error("Parameter -at is not set");
    }

    return true;
}

// Input image is stored inside metadata, as we put it there during submission stage
cv::Mat renderDetectionData(const DetectionResult& result) {
    if (!result.metaData) {
        throw std::invalid_argument("Renderer: metadata is null");
    }

    auto outputImg = result.metaData->asRef<ImageMetaData>().img;

    if (outputImg.empty()) {
        throw std::invalid_argument("Renderer: image provided in metadata is empty");
    }

    // Visualizing result data over source image
    if (FLAGS_r) {
        slog::info << " Class ID  | Confidence | XMIN | YMIN | XMAX | YMAX " << slog::endl;
    }

    for (auto obj : result.objects) {
        if (FLAGS_r) {
            slog::info << " "
                       << std::left << std::setw(9) << obj.label << " | "
                       << std::setw(10) << obj.confidence << " | "
                       << std::setw(4) << std::max(int(obj.x), 0) << " | "
                       << std::setw(4) << std::max(int(obj.y), 0) << " | "
                       << std::setw(4) << std::min(int(obj.width), outputImg.cols) << " | "
                       << std::setw(4) << std::min(int(obj.height), outputImg.rows)
                       << slog::endl;
        }

        std::ostringstream conf;
        conf << ":" << std::fixed << std::setprecision(3) << obj.confidence;

        cv::putText(outputImg, obj.label + conf.str(),
            cv::Point2f(obj.x, obj.y - 5), cv::FONT_HERSHEY_COMPLEX_SMALL, 1,
            cv::Scalar(0, 0, 255));
        cv::rectangle(outputImg, obj, cv::Scalar(0, 0, 255));
    }

    try {
        for (auto lmark : result.asRef<RetinaFaceDetectionResult>().landmarks) {
            cv::circle(outputImg, lmark, 2, cv::Scalar(0, 255, 255), -1);
        }
    }
    catch (...) {}

    return outputImg;
}


int main(int argc, char *argv[]) {
    try {
        PerformanceMetrics metrics;

        slog::info << "InferenceEngine: " << printable(*InferenceEngine::GetInferenceEngineVersion()) << slog::endl;

        // ------------------------------ Parsing and validation of input args ---------------------------------
        if (!ParseAndCheckCommandLine(argc, argv)) {
            return 0;
        }

        //------------------------------- Preparing Input ------------------------------------------------------
        slog::info << "Reading input" << slog::endl;
        auto cap = openImagesCapture(FLAGS_i, FLAGS_loop);
        cv::Mat curr_frame;

        //------------------------------ Running Detection routines ----------------------------------------------
        std::vector<std::string> labels;
        if (!FLAGS_labels.empty())
            labels = DetectionModel::loadLabels(FLAGS_labels);

        std::unique_ptr<ModelBase> model;
        if (FLAGS_at == "faceboxes") {
            model.reset(new ModelFaceBoxes(FLAGS_m, (float)FLAGS_t, FLAGS_auto_resize, (float)FLAGS_iou_t));
        }
        else if (FLAGS_at == "ssd") {
            model.reset(new ModelSSD(FLAGS_m, (float)FLAGS_t, FLAGS_auto_resize, labels));
        }
        else if (FLAGS_at == "yolo") {
            model.reset(new ModelYolo3(FLAGS_m, (float)FLAGS_t, FLAGS_auto_resize, FLAGS_yolo_af, (float)FLAGS_iou_t, labels));
        }
        else if (FLAGS_at == "retinaface") {
            model.reset(new ModelRetinaFace(FLAGS_m, (float)FLAGS_t, FLAGS_auto_resize));
        }
        else {
            slog::err << "No model type or invalid model type (-at) provided: " + FLAGS_at << slog::endl;
            return -1;
        }

        InferenceEngine::Core core;
        AsyncPipeline pipeline(std::move(model),
            ConfigFactory::getUserConfig(FLAGS_d, FLAGS_l, FLAGS_c, FLAGS_pc, FLAGS_nireq, FLAGS_nstreams, FLAGS_nthreads),
            core);
        Presenter presenter(FLAGS_u);

        bool keepRunning = true;
        int64_t frameNum = -1;
        std::unique_ptr<ResultBase> result;

        while (keepRunning) {
            if (pipeline.isReadyToProcess()) {
                //--- Capturing frame
                auto startTime = std::chrono::steady_clock::now();
                curr_frame = cap->read();
                if (curr_frame.empty()) {
                    if (frameNum == -1) {
                        throw std::logic_error("Can't read an image from the input");
                    }
                    else {
                        // Input stream is over
                        break;
                    }
                }

                frameNum = pipeline.submitData(ImageInputData(curr_frame),
                    std::make_shared<ImageMetaData>(curr_frame, startTime));
            }

            //--- Waiting for free input slot or output data available. Function will return immediately if any of them are available.
            pipeline.waitForData();

            //--- Checking for results and rendering data if it's ready
            //--- If you need just plain data without rendering - cast result's underlying pointer to DetectionResult*
            //    and use your own processing instead of calling renderDetectionData().
            while ((result = pipeline.getResult()) && keepRunning) {
                cv::Mat outFrame = renderDetectionData(result->asRef<DetectionResult>());
                //--- Showing results and device information
                presenter.drawGraphs(outFrame);
                metrics.update(result->metaData->asRef<ImageMetaData>().timeStamp,
                    outFrame, { 10, 22 }, cv::FONT_HERSHEY_COMPLEX, 0.65);
                if (!FLAGS_no_show) {
                    cv::imshow("Detection Results", outFrame);
                    //--- Processing keyboard events
                    int key = cv::waitKey(1);
                    if (27 == key || 'q' == key || 'Q' == key) {  // Esc
                        keepRunning = false;
                    }
                    else {
                        presenter.handleKey(key);
                    }
                }
            }
        }

        //// ------------ Waiting for completion of data processing and rendering the rest of results ---------
        pipeline.waitForTotalCompletion();
        while (result = pipeline.getResult()) {
            cv::Mat outFrame = renderDetectionData(result->asRef<DetectionResult>());
            //--- Showing results and device information
            presenter.drawGraphs(outFrame);
            metrics.update(result->metaData->asRef<ImageMetaData>().timeStamp,
                outFrame, { 10, 22 }, cv::FONT_HERSHEY_COMPLEX, 0.65);
            if (!FLAGS_no_show) {
                cv::imshow("Detection Results", outFrame);
                //--- Updating output window
                cv::waitKey(1);
            }
        }

        //// --------------------------- Report metrics -------------------------------------------------------
        slog::info << slog::endl << "Metric reports:" << slog::endl;
        metrics.printTotal();

        slog::info << presenter.reportMeans() << slog::endl;
    }
    catch (const std::exception& error) {
        slog::err << error.what() << slog::endl;
        return 1;
    }
    catch (...) {
        slog::err << "Unknown/internal exception happened." << slog::endl;
        return 1;
    }

    slog::info << slog::endl << "The execution has completed successfully" << slog::endl;
    return 0;
}<|MERGE_RESOLUTION|>--- conflicted
+++ resolved
@@ -34,25 +34,13 @@
 #include <unordered_map>
 #include <gflags/gflags.h>
 
-<<<<<<< HEAD
-#include <iostream>
-
-#include <samples/performance_metrics.hpp>
-
-#include "pipelines/async_pipeline.h"
-#include "pipelines/config_factory.h"
-#include "pipelines/metadata.h"
-#include "models/detection_model_yolo.h"
-#include "models/detection_model_ssd.h"
-#include "models/detection_model_retinaface.h"
-=======
 #include <pipelines/async_pipeline.h>
 #include <pipelines/config_factory.h>
 #include <pipelines/metadata.h>
 #include <models/detection_model_faceboxes.h>
+#include "models/detection_model_retinaface.h"
+#include <models/detection_model_ssd.h>
 #include <models/detection_model_yolo.h>
-#include <models/detection_model_ssd.h>
->>>>>>> fe540d4f
 
 static const char help_message[] = "Print a usage message.";
 static const char at_message[] = "Required. Architecture type: ssd or yolo";
@@ -109,13 +97,8 @@
     std::cout << "Options:" << std::endl;
     std::cout << std::endl;
     std::cout << "    -h                        " << help_message << std::endl;
-<<<<<<< HEAD
-    std::cout << "    -i \"<path>\"               " << video_message << std::endl;
-    std::cout << "    -at \"<type>\"              " << at_message << std::endl;
-=======
     std::cout << "    -at \"<type>\"              " << at_message << std::endl;
     std::cout << "    -i \"<path>\"               " << input_message << std::endl;
->>>>>>> fe540d4f
     std::cout << "    -m \"<path>\"               " << model_message << std::endl;
     std::cout << "      -l \"<absolute_path>\"    " << custom_cpu_library_message << std::endl;
     std::cout << "          Or" << std::endl;
@@ -235,14 +218,14 @@
         if (FLAGS_at == "faceboxes") {
             model.reset(new ModelFaceBoxes(FLAGS_m, (float)FLAGS_t, FLAGS_auto_resize, (float)FLAGS_iou_t));
         }
+        else if (FLAGS_at == "retinaface") {
+            model.reset(new ModelRetinaFace(FLAGS_m, (float)FLAGS_t, FLAGS_auto_resize));
+        }
         else if (FLAGS_at == "ssd") {
             model.reset(new ModelSSD(FLAGS_m, (float)FLAGS_t, FLAGS_auto_resize, labels));
         }
         else if (FLAGS_at == "yolo") {
             model.reset(new ModelYolo3(FLAGS_m, (float)FLAGS_t, FLAGS_auto_resize, FLAGS_yolo_af, (float)FLAGS_iou_t, labels));
-        }
-        else if (FLAGS_at == "retinaface") {
-            model.reset(new ModelRetinaFace(FLAGS_m, (float)FLAGS_t, FLAGS_auto_resize));
         }
         else {
             slog::err << "No model type or invalid model type (-at) provided: " + FLAGS_at << slog::endl;
